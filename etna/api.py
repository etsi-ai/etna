# User-facing API (Classifier, Regression)

import os
import json
##import mlflow
import pandas as pd
import numpy as np

from .utils import load_data
from .preprocessing import Preprocessor

# Safe Rust import
try:
    from . import _etna_rust
except ImportError:
    _etna_rust = None


class Model:
    def __init__(self, file_path: str, target: str, task_type: str = None):
        """
        Initializes the ETNA model.
        Args:
            file_path: Path to the .csv dataset
            target: Name of the target column
            task_type: 'classification', 'regression', or None (auto-detect)
        """
        self.file_path = file_path
        self.target = target
        self.df = load_data(file_path)
        self.loss_history = []

        # Determine task type
        if task_type:
            self.task_type = task_type.lower()
            self.task_code = 1 if self.task_type == "regression" else 0
            print(f"[*] User Task: {self.task_type.capitalize()} (Target '{target}')")
        else:
            target_data = self.df[target]
            is_numeric = pd.api.types.is_numeric_dtype(target_data)
            num_unique = target_data.nunique()

            if not is_numeric or (num_unique < 20 and num_unique < len(self.df) * 0.5):
                self.task_type = "classification"
                self.task_code = 0
                print(f"[*] Auto-Detected Task: Classification (Target '{target}')")
            else:
                self.task_type = "regression"
                self.task_code = 1
<<<<<<< HEAD
                print(f"[*] Auto-Detected Task: Regression (Target '{target}')")
            
        self.preprocessor = Preprocessor(self.task_type)
        self.rust_model = None

    def train(self, epochs=100, lr=0.01, optimizer='sgd'):
        """
        Train the model.
        Args:
            epochs: Number of training epochs
            lr: Learning rate
            optimizer: 'sgd' or 'adam' (default: 'sgd')
        """
        print("[*] Preprocessing data...")
=======
                print(f"🔮 Auto-Detected Task: Regression (Target '{target}')")

        self.preprocessor = Preprocessor(self.task_type)
        self.rust_model = None

        # Cached transformed data for persistence-safe prediction
        self._cached_X = None

    def train(self, epochs: int = 100, lr: float = 0.01):
        if _etna_rust is None:
            raise ImportError(
                "Rust core is not available. Please build the Rust extension "
                "before calling model.train()."
            )

        print("⚙️  Preprocessing data...")
>>>>>>> fb8f33df
        X, y = self.preprocessor.fit_transform(self.df, self.target)

        # Cache transformed training data
        self._cached_X = np.array(X)

        input_dim = len(X[0])
        hidden_dim = 16
        output_dim = self.preprocessor.output_dim
<<<<<<< HEAD
        
        print(f"[*] Initializing Rust Core [In: {input_dim}, Out: {output_dim}]...")
        self.rust_model = _etna_rust.EtnaModel(input_dim, hidden_dim, output_dim, self.task_code)
        
        # Normalize optimizer name
        optimizer_lower = optimizer.lower()
        if optimizer_lower not in ['sgd', 'adam']:
            print(f"[!] Unknown optimizer '{optimizer}', defaulting to 'sgd'")
            optimizer_lower = 'sgd'
        
        print(f"[*] Training started with {optimizer_lower.upper()} optimizer...")
        self.loss_history = self.rust_model.train(X, y, epochs, lr, optimizer_lower)
        print("[*] Training complete!")
=======

        print(f"🚀 Initializing Rust Core [In: {input_dim}, Out: {output_dim}]...")
        self.rust_model = _etna_rust.EtnaModel(
            input_dim, hidden_dim, output_dim, self.task_code
        )

        print("🔥 Training started...")
        self.loss_history = self.rust_model.train(X, y, epochs, lr)
        print("✅ Training complete!")
>>>>>>> fb8f33df

    def predict(self, data_path: str = None):
        if self.rust_model is None:
            raise Exception("Model not trained yet! Call .train() first.")

        # Case 1: Predict from new CSV
        if data_path:
            df = load_data(data_path)
            print("Transforming input data...")
            X_new = self.preprocessor.transform(df)

        # Case 2: Predict on cached training data (after load)
        else:
<<<<<<< HEAD
            df = self.df.drop(columns=[self.target])
            
        print("[*] Transforming input data...")
        X_new = self.preprocessor.transform(df)
=======
            if self._cached_X is None:
                raise ValueError(
                    "No data available for prediction. "
                    "Pass a CSV path to predict(data_path=...)."
                )
            X_new = self._cached_X

>>>>>>> fb8f33df
        preds = self.rust_model.predict(X_new)

        if self.task_type == "classification":
            inv_map = {v: k for k, v in self.preprocessor.target_mapping.items()}
            return [inv_map.get(int(p), "Unknown") for p in preds]
        else:
            results = [
                (p * self.preprocessor.target_std) + self.preprocessor.target_mean
                for p in preds
            ]
            return [float(r) for r in results]

    def save_model(self, path="model_checkpoint.json", run_name="ETNA_Run"):
        """
        Saves the model using Rust backend AND tracks it with MLflow.
        """
        if self.rust_model is None:
            raise Exception("Model not trained yet!")

        path = str(path)
        if os.path.dirname(path):
            os.makedirs(os.path.dirname(path), exist_ok=True)

        # Save Rust model
        print(f"Saving model to {path}...")
        self.rust_model.save(path)

<<<<<<< HEAD
        # 2. Log to MLflow (The "Unified" part) - optional, don't fail if MLflow is unavailable
        try:
            print("Logging to MLflow...")
            
            # Point to local storage for simplicity (as he requested)
            mlflow.set_tracking_uri("http://localhost:5000")
            mlflow.set_experiment("ETNA_Experiments")

            with mlflow.start_run(run_name=run_name):
                # Log Parameters
                mlflow.log_param("task_type", self.task_type)
                mlflow.log_param("target_column", self.target)
                
                print(f"[*] Logging {len(self.loss_history)} metrics points...")
                for epoch, loss in enumerate(self.loss_history):
                    mlflow.log_metric("loss", loss, step=epoch)

                # Log the Model File (Artifact)
                mlflow.log_artifact(path)

                print("Model saved & tracked!")
                print("View at: http://localhost:5000")
        except Exception as e:
            # MLflow is optional - model is already saved locally
            print(f"[!] MLflow tracking unavailable (model still saved locally): {e}")
            print("[!] To enable MLflow tracking, start MLflow server: mlflow ui")
=======
        # Save preprocessor + cached state
        preprocessor_path = path + ".preprocessor.json"
        state = self.preprocessor.get_state()
        state["_cached_X"] = (
            self._cached_X.tolist() if self._cached_X is not None else None
        )
        state["_target"] = self.target

        with open(preprocessor_path, "w") as f:
            json.dump(state, f)

        # Skip MLflow in test environment
        if os.environ.get("ETNA_DISABLE_MLFLOW") == "1":
            return

        #Lazy import
        import mlflow
        
        # Log to MLflow
        print("Logging to MLflow...")
        mlflow.set_tracking_uri("http://localhost:5000")
        mlflow.set_experiment("ETNA_Experiments")

        with mlflow.start_run(run_name=run_name):
            mlflow.log_param("task_type", self.task_type)
            mlflow.log_param("target_column", self.target)

            print(f"📈 Logging {len(self.loss_history)} metrics points...")
            for epoch, loss in enumerate(self.loss_history):
                mlflow.log_metric("loss", loss, step=epoch)

            mlflow.log_artifact(path)
            mlflow.log_artifact(preprocessor_path)

        print("Model saved & tracked!")
        print("View at: http://localhost:5000")
>>>>>>> fb8f33df

    @classmethod
    def load(cls, path: str):
        """
        Loads a saved model checkpoint along with preprocessing state.
        """
        if _etna_rust is None:
            raise ImportError(
                "Rust core is not available. Please build the Rust extension "
                "before loading a model."
            )

        path = str(path)
        preprocessor_path = path + ".preprocessor.json"

        if not os.path.exists(path):
            raise FileNotFoundError(f"Model file not found: {path}")

<<<<<<< HEAD
        print(f"[*] Loading model from {path}...")
=======
        if not os.path.exists(preprocessor_path):
            raise FileNotFoundError(
                f"Missing preprocessor state file: {preprocessor_path}"
            )

        print(f"📂 Loading model from {path}...")
>>>>>>> fb8f33df

        # Create instance without __init__
        self = cls.__new__(cls)

        # Load Rust backend
        self.rust_model = _etna_rust.EtnaModel.load(path)

        # Load preprocessor state
        with open(preprocessor_path, "r") as f:
            state = json.load(f)

        self.task_type = state["task_type"]
        self.task_code = 1 if self.task_type == "regression" else 0

        self.preprocessor = Preprocessor(self.task_type)
        self.preprocessor.set_state(state)

        cached_X = state.get("_cached_X")
        self._cached_X = np.array(cached_X) if cached_X is not None else None

        # Restore metadata
        self.target = state.get("_target")
        self.file_path = None
        self.df = None
        self.loss_history = []

        print("[*] Model loaded successfully!")
        return self<|MERGE_RESOLUTION|>--- conflicted
+++ resolved
@@ -47,22 +47,6 @@
             else:
                 self.task_type = "regression"
                 self.task_code = 1
-<<<<<<< HEAD
-                print(f"[*] Auto-Detected Task: Regression (Target '{target}')")
-            
-        self.preprocessor = Preprocessor(self.task_type)
-        self.rust_model = None
-
-    def train(self, epochs=100, lr=0.01, optimizer='sgd'):
-        """
-        Train the model.
-        Args:
-            epochs: Number of training epochs
-            lr: Learning rate
-            optimizer: 'sgd' or 'adam' (default: 'sgd')
-        """
-        print("[*] Preprocessing data...")
-=======
                 print(f"🔮 Auto-Detected Task: Regression (Target '{target}')")
 
         self.preprocessor = Preprocessor(self.task_type)
@@ -79,7 +63,6 @@
             )
 
         print("⚙️  Preprocessing data...")
->>>>>>> fb8f33df
         X, y = self.preprocessor.fit_transform(self.df, self.target)
 
         # Cache transformed training data
@@ -88,21 +71,6 @@
         input_dim = len(X[0])
         hidden_dim = 16
         output_dim = self.preprocessor.output_dim
-<<<<<<< HEAD
-        
-        print(f"[*] Initializing Rust Core [In: {input_dim}, Out: {output_dim}]...")
-        self.rust_model = _etna_rust.EtnaModel(input_dim, hidden_dim, output_dim, self.task_code)
-        
-        # Normalize optimizer name
-        optimizer_lower = optimizer.lower()
-        if optimizer_lower not in ['sgd', 'adam']:
-            print(f"[!] Unknown optimizer '{optimizer}', defaulting to 'sgd'")
-            optimizer_lower = 'sgd'
-        
-        print(f"[*] Training started with {optimizer_lower.upper()} optimizer...")
-        self.loss_history = self.rust_model.train(X, y, epochs, lr, optimizer_lower)
-        print("[*] Training complete!")
-=======
 
         print(f"🚀 Initializing Rust Core [In: {input_dim}, Out: {output_dim}]...")
         self.rust_model = _etna_rust.EtnaModel(
@@ -112,7 +80,6 @@
         print("🔥 Training started...")
         self.loss_history = self.rust_model.train(X, y, epochs, lr)
         print("✅ Training complete!")
->>>>>>> fb8f33df
 
     def predict(self, data_path: str = None):
         if self.rust_model is None:
@@ -126,12 +93,6 @@
 
         # Case 2: Predict on cached training data (after load)
         else:
-<<<<<<< HEAD
-            df = self.df.drop(columns=[self.target])
-            
-        print("[*] Transforming input data...")
-        X_new = self.preprocessor.transform(df)
-=======
             if self._cached_X is None:
                 raise ValueError(
                     "No data available for prediction. "
@@ -139,7 +100,6 @@
                 )
             X_new = self._cached_X
 
->>>>>>> fb8f33df
         preds = self.rust_model.predict(X_new)
 
         if self.task_type == "classification":
@@ -167,34 +127,6 @@
         print(f"Saving model to {path}...")
         self.rust_model.save(path)
 
-<<<<<<< HEAD
-        # 2. Log to MLflow (The "Unified" part) - optional, don't fail if MLflow is unavailable
-        try:
-            print("Logging to MLflow...")
-            
-            # Point to local storage for simplicity (as he requested)
-            mlflow.set_tracking_uri("http://localhost:5000")
-            mlflow.set_experiment("ETNA_Experiments")
-
-            with mlflow.start_run(run_name=run_name):
-                # Log Parameters
-                mlflow.log_param("task_type", self.task_type)
-                mlflow.log_param("target_column", self.target)
-                
-                print(f"[*] Logging {len(self.loss_history)} metrics points...")
-                for epoch, loss in enumerate(self.loss_history):
-                    mlflow.log_metric("loss", loss, step=epoch)
-
-                # Log the Model File (Artifact)
-                mlflow.log_artifact(path)
-
-                print("Model saved & tracked!")
-                print("View at: http://localhost:5000")
-        except Exception as e:
-            # MLflow is optional - model is already saved locally
-            print(f"[!] MLflow tracking unavailable (model still saved locally): {e}")
-            print("[!] To enable MLflow tracking, start MLflow server: mlflow ui")
-=======
         # Save preprocessor + cached state
         preprocessor_path = path + ".preprocessor.json"
         state = self.preprocessor.get_state()
@@ -231,7 +163,6 @@
 
         print("Model saved & tracked!")
         print("View at: http://localhost:5000")
->>>>>>> fb8f33df
 
     @classmethod
     def load(cls, path: str):
@@ -250,16 +181,12 @@
         if not os.path.exists(path):
             raise FileNotFoundError(f"Model file not found: {path}")
 
-<<<<<<< HEAD
-        print(f"[*] Loading model from {path}...")
-=======
         if not os.path.exists(preprocessor_path):
             raise FileNotFoundError(
                 f"Missing preprocessor state file: {preprocessor_path}"
             )
 
         print(f"📂 Loading model from {path}...")
->>>>>>> fb8f33df
 
         # Create instance without __init__
         self = cls.__new__(cls)
@@ -286,5 +213,5 @@
         self.df = None
         self.loss_history = []
 
-        print("[*] Model loaded successfully!")
+        print("✅ Model loaded successfully!")
         return self