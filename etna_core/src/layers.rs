// # Layers (Linear, ReLU, Softmax, etc.)


use rand::Rng;
use crate::optimizer::{SGD, Adam};
use serde::{Serialize, Deserialize};

/// Fully connected layer: y = Wx + b
// Linear Layer (implementing forward, backward, and update)
// Linear Layer (implementing forward, backward, and update)

#[derive(Serialize, Deserialize)]
pub struct Linear {
    weights: Vec<Vec<f32>>,
    bias: Vec<f32>,
    input_size: usize,
    output_size: usize,
    grad_weights: Vec<Vec<f32>>,  // Gradient for weights
    grad_bias: Vec<f32>,          // Gradient for biases
    cached_input: Vec<Vec<f32>>,  // Cache input for backward pass
}

impl Linear {
    pub fn new(input_size: usize, output_size: usize) -> Self {
        let mut rng = rand::thread_rng();
        
        // Initialize weights with small random values (e.g., between -0.1 and 0.1)
        let weights = (0..output_size)
            .map(|_| (0..input_size).map(|_| rng.gen_range(-0.1..0.1)).collect())
            .collect();
            
        let bias = vec![0.0; output_size];
        
        // Initialize gradients as 0.0
        let grad_weights = vec![vec![0.0; input_size]; output_size];
        let grad_bias = vec![0.0; output_size];
        let cached_input = vec![];

        Linear { weights, bias, input_size, output_size, grad_weights, grad_bias, cached_input }
    }

    pub fn forward(&mut self, input: &Vec<Vec<f32>>) -> Vec<Vec<f32>> {
        self.cached_input = input.clone();
    
        input
            .iter()
            .map(|x| {
                self.weights
                    .iter()
                    .enumerate()
                    .map(|(i, w)| {
                        w.iter()
                            .zip(x.iter())
                            .map(|(w_val, x_val)| w_val * x_val)
                            .sum::<f32>()
                            + self.bias[i]
                    })
                    .collect::<Vec<f32>>()
            })
            .collect()
    }
    

    pub fn backward(&mut self, grad_output: &Vec<Vec<f32>>, input: &Vec<Vec<f32>>) -> Vec<Vec<f32>> {
        let mut grad_input = vec![vec![0.0; self.input_size]; input.len()];

        // Compute gradients for weights and biases
        for (i, grad) in grad_output.iter().enumerate() {
            for (j, grad_val) in grad.iter().enumerate() {
                self.grad_bias[j] += grad_val; // Sum gradients for bias
                for (k, &input_val) in input[i].iter().enumerate() {
                    self.grad_weights[j][k] += grad_val * input_val; // Gradient for weights
                    grad_input[i][k] += grad_val * self.weights[j][k]; // Gradient for input
                }
            }
        }
        grad_input
    }

    pub fn update_sgd(&mut self, optimizer: &mut SGD) {
        for i in 0..self.output_size {
            for j in 0..self.input_size {
                self.weights[i][j] -= optimizer.learning_rate * self.grad_weights[i][j];
                self.grad_weights[i][j] = 0.0;
            }
            self.bias[i] -= optimizer.learning_rate * self.grad_bias[i];
            self.grad_bias[i] = 0.0;
        }
    }

    pub fn update_adam(&mut self, optimizer: &mut Adam) {
        optimizer.step(
            &mut self.weights,
            &self.grad_weights,
            &mut self.bias,
            &self.grad_bias,
        );
        // Reset gradients after update
        for i in 0..self.output_size {
            for j in 0..self.input_size {
                self.grad_weights[i][j] = 0.0;
            }
            self.grad_bias[i] = 0.0;
        }
    }
}

#[derive(Serialize, Deserialize)]
pub struct ReLU;

impl ReLU {
    pub fn forward(input: &Vec<Vec<f32>>) -> Vec<Vec<f32>> {
        input.iter().map(|x| x.iter().map(|&v| v.max(0.0)).collect()).collect()
    }

    pub fn backward(grad_output: &Vec<Vec<f32>>, input: &Vec<Vec<f32>>) -> Vec<Vec<f32>> {
        grad_output.iter().zip(input.iter())
            .map(|(grad, in_val)| grad.iter().zip(in_val.iter()).map(|(g, i)| if *i > 0.0 { *g } else { 0.0 }).collect())
            .collect()
    }
}

#[derive(Serialize, Deserialize)]
pub struct Softmax;

impl Softmax {
    pub fn forward(logits: &Vec<f32>) -> Vec<f32> {
        let max_val = logits.iter().cloned().fold(f32::NEG_INFINITY, f32::max);
        let exp_vals: Vec<f32> = logits.iter().map(|x| (x - max_val).exp()).collect();
        let sum_exp: f32 = exp_vals.iter().sum();
        exp_vals.iter().map(|x| x / sum_exp).collect()
    }

    pub fn backward(preds: &Vec<Vec<f32>>, y: &Vec<Vec<f32>>) -> Vec<Vec<f32>> {
        preds.iter().zip(y.iter())
            .map(|(p, t)| p.iter().zip(t.iter()).map(|(a, b)| a - b).collect())
            .collect()
    }    
}

<<<<<<< HEAD
#[cfg(test)]
mod tests {
    use super::*;

    #[test]
    fn linear_update_applies_gradients() {
        let mut layer = Linear::new(1, 1);
        layer.weights = vec![vec![1.0]];
        layer.bias = vec![0.0];

        layer.grad_weights = vec![vec![0.1]];
        layer.grad_bias = vec![0.1];

        let mut optimizer = SGD::new(0.1);
        layer.update_sgd(&mut optimizer);

        assert!((layer.weights[0][0] - 0.99).abs() < 1e-6);
        assert!((layer.bias[0] + 0.01).abs() < 1e-6);
    }

    #[test]
    fn relu_backward_basic() {
        let input = vec![vec![-1.0, 2.0]];
        let grad_output = vec![vec![1.0, 1.0]];

        let grad_input = ReLU::backward(&grad_output, &input);

        assert_eq!(grad_input, vec![vec![0.0, 1.0]]);
    }

    #[test]
    fn softmax_forward_sums_to_one() {
        let logits = vec![1.0, 2.0, 3.0];
        let probs = Softmax::forward(&logits);

        let sum: f32 = probs.iter().sum();
        assert!((sum - 1.0).abs() < 1e-6);
    }

    #[test]
    fn softmax_backward_basic() {
        let preds = vec![vec![0.7, 0.3]];
        let targets = vec![vec![1.0, 0.0]];

        let grad = Softmax::backward(&preds, &targets);
        assert_eq!(grad, vec![vec![-0.3, 0.3]]);
    }

    #[test]
    fn linear_identity_forward() {
        let mut layer = Linear::new(2, 2);
=======
/// Leaky ReLU activation: max(0.01 * x, x)
#[derive(Serialize, Deserialize)]
pub struct LeakyReLU;
>>>>>>> 84f80b6e

        layer.weights = vec![
            vec![1.0, 0.0],
            vec![0.0, 1.0],
        ];
        layer.bias = vec![0.0, 0.0];

        let input = vec![vec![3.0, -2.0]];
        let output = layer.forward(&input);

        assert_eq!(output, input);
    }

    #[test]
    fn relu_forward_test() {
        let input = vec![vec![-1.0, 0.0, 2.5, -3.2]];
        let output = ReLU::forward(&input);

        assert_eq!(output, vec![vec![0.0, 0.0, 2.5, 0.0]]);
    }
<<<<<<< HEAD
=======
}

/// Configurable activation function enum
#[derive(Clone, Copy, Serialize, Deserialize)]
pub enum Activation {
    ReLU,
    LeakyReLU,
    Sigmoid,
}

impl Activation {
    /// Apply forward pass using the selected activation
    pub fn forward(&self, input: &Vec<Vec<f32>>) -> Vec<Vec<f32>> {
        match self {
            Activation::ReLU => ReLU::forward(input),
            Activation::LeakyReLU => LeakyReLU::forward(input),
            Activation::Sigmoid => Sigmoid::forward(input),
        }
    }

    /// Apply backward pass using the selected activation
    /// For Sigmoid, pass the cached output from forward pass
    pub fn backward(&self, grad_output: &Vec<Vec<f32>>, input_or_output: &Vec<Vec<f32>>) -> Vec<Vec<f32>> {
        match self {
            Activation::ReLU => ReLU::backward(grad_output, input_or_output),
            Activation::LeakyReLU => LeakyReLU::backward(grad_output, input_or_output),
            Activation::Sigmoid => {
                // For sigmoid, we need to pass the output, not input
                // But since the backward is called with hidden_cache which is the output of forward,
                // we can use it directly
                Sigmoid::backward(grad_output, input_or_output)
            },
        }
    }
}


#[cfg(test)]
mod tests {
    use super::*;
>>>>>>> 84f80b6e

    #[test]
    fn test_leaky_relu_forward_positive() {
        let input = vec![vec![1.0, 2.0, 3.0]];
        let output = LeakyReLU::forward(&input);
        assert_eq!(output, vec![vec![1.0, 2.0, 3.0]]);
    }

    #[test]
    fn test_leaky_relu_forward_negative() {
        let input = vec![vec![-1.0, -2.0, -3.0]];
        let output = LeakyReLU::forward(&input);
        assert_eq!(output, vec![vec![-0.01, -0.02, -0.03]]);
    }

    #[test]
    fn test_leaky_relu_forward_mixed() {
        let input = vec![vec![-2.0, 0.0, 2.0]];
        let output = LeakyReLU::forward(&input);
        assert_eq!(output, vec![vec![-0.02, 0.0, 2.0]]);
    }

    #[test]
    fn test_leaky_relu_backward_positive() {
        let grad_output = vec![vec![1.0, 1.0, 1.0]];
        let input = vec![vec![1.0, 2.0, 3.0]];
        let grad = LeakyReLU::backward(&grad_output, &input);
        assert_eq!(grad, vec![vec![1.0, 1.0, 1.0]]);
    }

    #[test]
    fn test_leaky_relu_backward_negative() {
        let grad_output = vec![vec![1.0, 1.0, 1.0]];
        let input = vec![vec![-1.0, -2.0, -3.0]];
        let grad = LeakyReLU::backward(&grad_output, &input);
        assert_eq!(grad, vec![vec![0.01, 0.01, 0.01]]);
    }

    #[test]
    fn test_sigmoid_forward() {
        let input = vec![vec![0.0]];
        let output = Sigmoid::forward(&input);
        assert!((output[0][0] - 0.5).abs() < 1e-6);
    }

    #[test]
    fn test_sigmoid_backward() {
        let grad_output = vec![vec![1.0]];
        let sigmoid_output = vec![vec![0.5]];
        let grad = Sigmoid::backward(&grad_output, &sigmoid_output);
        assert!((grad[0][0] - 0.25).abs() < 1e-6);
    }

    #[test]
    fn test_relu_forward() {
        let input = vec![vec![-1.0, 0.0, 1.0]];
        let output = ReLU::forward(&input);
        assert_eq!(output, vec![vec![0.0, 0.0, 1.0]]);
    }

    #[test]
    fn test_relu_backward() {
        let grad_output = vec![vec![1.0, 1.0, 1.0]];
        let input = vec![vec![-1.0, 0.0, 1.0]];
        let grad = ReLU::backward(&grad_output, &input);
        assert_eq!(grad, vec![vec![0.0, 0.0, 1.0]]);
    }
<<<<<<< HEAD
}

/// Leaky ReLU activation: max(0.01 * x, x)
#[derive(Serialize, Deserialize)]
pub struct LeakyReLU;

impl LeakyReLU {
    const ALPHA: f32 = 0.01;

    pub fn forward(input: &Vec<Vec<f32>>) -> Vec<Vec<f32>> {
        input.iter()
            .map(|x| x.iter().map(|&v| if v > 0.0 { v } else { Self::ALPHA * v }).collect())
            .collect()
    }

    pub fn backward(grad_output: &Vec<Vec<f32>>, input: &Vec<Vec<f32>>) -> Vec<Vec<f32>> {
        grad_output.iter().zip(input.iter())
            .map(|(grad, in_val)| {
                grad.iter().zip(in_val.iter())
                    .map(|(g, i)| if *i > 0.0 { *g } else { Self::ALPHA * *g })
                    .collect()
            })
            .collect()
    }
}

/// Sigmoid activation: 1 / (1 + e^(-x))
#[derive(Serialize, Deserialize)]
pub struct Sigmoid;

impl Sigmoid {
    pub fn forward(input: &Vec<Vec<f32>>) -> Vec<Vec<f32>> {
        input.iter()
            .map(|x| x.iter().map(|&v| 1.0 / (1.0 + (-v).exp())).collect())
            .collect()
    }

    /// Backward pass for Sigmoid
    /// Derivative: sigmoid(x) * (1 - sigmoid(x))
    /// For efficiency, we use the output of forward pass: output * (1 - output)
    pub fn backward(grad_output: &Vec<Vec<f32>>, sigmoid_output: &Vec<Vec<f32>>) -> Vec<Vec<f32>> {
        grad_output.iter().zip(sigmoid_output.iter())
            .map(|(grad, out)| {
                grad.iter().zip(out.iter())
                    .map(|(g, o)| g * o * (1.0 - o))
                    .collect()
            })
            .collect()
    }
}
=======

    #[test]
    fn test_activation_enum_relu_forward() {
        let act = Activation::ReLU;
        let input = vec![vec![-1.0, 0.0, 1.0]];
        let output = act.forward(&input);
        assert_eq!(output, vec![vec![0.0, 0.0, 1.0]]);
    }

    #[test]
    fn test_activation_enum_leaky_relu_forward() {
        let act = Activation::LeakyReLU;
        let input = vec![vec![-1.0, 0.0, 1.0]];
        let output = act.forward(&input);
        assert_eq!(output, vec![vec![-0.01, 0.0, 1.0]]);
    }

    #[test]
    fn test_activation_enum_sigmoid_forward() {
        let act = Activation::Sigmoid;
        let input = vec![vec![0.0]];
        let output = act.forward(&input);
        assert!((output[0][0] - 0.5).abs() < 1e-6);
    }

    #[test]
    fn test_activation_enum_relu_backward() {
        let act = Activation::ReLU;
        let grad_output = vec![vec![1.0, 1.0, 1.0]];
        let input = vec![vec![-1.0, 0.0, 1.0]];
        let grad = act.backward(&grad_output, &input);
        assert_eq!(grad, vec![vec![0.0, 0.0, 1.0]]);
    }

    #[test]
    fn test_activation_enum_leaky_relu_backward() {
        let act = Activation::LeakyReLU;
        let grad_output = vec![vec![1.0, 1.0, 1.0]];
        let input = vec![vec![-1.0, 0.0, 1.0]];
        let grad = act.backward(&grad_output, &input);
        assert_eq!(grad, vec![vec![0.01, 0.01, 1.0]]);
    }

    #[test]
    fn test_activation_enum_sigmoid_backward() {
        let act = Activation::Sigmoid;
        let grad_output = vec![vec![1.0]];
        let sigmoid_output = vec![vec![0.5]];
        let grad = act.backward(&grad_output, &sigmoid_output);
        assert!((grad[0][0] - 0.25).abs() < 1e-6);
    }
}
>>>>>>> 84f80b6e
<|MERGE_RESOLUTION|>--- conflicted
+++ resolved
@@ -1,110 +1,85 @@
-// # Layers (Linear, ReLU, Softmax, etc.)
+use rand::Rng;
+use serde::{Serialize, Deserialize};
+use crate::optimizer::{SGD, Adam};
 
-
-use rand::Rng;
-use crate::optimizer::{SGD, Adam};
-use serde::{Serialize, Deserialize};
-
-/// Fully connected layer: y = Wx + b
-// Linear Layer (implementing forward, backward, and update)
-// Linear Layer (implementing forward, backward, and update)
-
+/// =======================
+/// Linear Layer
+/// =======================
 #[derive(Serialize, Deserialize)]
 pub struct Linear {
     weights: Vec<Vec<f32>>,
     bias: Vec<f32>,
-    input_size: usize,
-    output_size: usize,
-    grad_weights: Vec<Vec<f32>>,  // Gradient for weights
-    grad_bias: Vec<f32>,          // Gradient for biases
-    cached_input: Vec<Vec<f32>>,  // Cache input for backward pass
+    grad_weights: Vec<Vec<f32>>,
+    grad_bias: Vec<f32>,
+    cached_input: Vec<Vec<f32>>,
 }
 
 impl Linear {
     pub fn new(input_size: usize, output_size: usize) -> Self {
         let mut rng = rand::thread_rng();
-        
-        // Initialize weights with small random values (e.g., between -0.1 and 0.1)
+
         let weights = (0..output_size)
             .map(|_| (0..input_size).map(|_| rng.gen_range(-0.1..0.1)).collect())
             .collect();
-            
-        let bias = vec![0.0; output_size];
-        
-        // Initialize gradients as 0.0
-        let grad_weights = vec![vec![0.0; input_size]; output_size];
-        let grad_bias = vec![0.0; output_size];
-        let cached_input = vec![];
 
-        Linear { weights, bias, input_size, output_size, grad_weights, grad_bias, cached_input }
+        Self {
+            weights,
+            bias: vec![0.0; output_size],
+            grad_weights: vec![vec![0.0; input_size]; output_size],
+            grad_bias: vec![0.0; output_size],
+            cached_input: vec![],
+        }
     }
 
     pub fn forward(&mut self, input: &Vec<Vec<f32>>) -> Vec<Vec<f32>> {
         self.cached_input = input.clone();
-    
-        input
-            .iter()
-            .map(|x| {
-                self.weights
-                    .iter()
-                    .enumerate()
-                    .map(|(i, w)| {
-                        w.iter()
-                            .zip(x.iter())
-                            .map(|(w_val, x_val)| w_val * x_val)
-                            .sum::<f32>()
-                            + self.bias[i]
-                    })
-                    .collect::<Vec<f32>>()
-            })
-            .collect()
+
+        input.iter().map(|x| {
+            self.weights.iter().enumerate().map(|(i, w)| {
+                w.iter().zip(x.iter()).map(|(w, x)| w * x).sum::<f32>() + self.bias[i]
+            }).collect()
+        }).collect()
     }
-    
 
-    pub fn backward(&mut self, grad_output: &Vec<Vec<f32>>, input: &Vec<Vec<f32>>) -> Vec<Vec<f32>> {
-        let mut grad_input = vec![vec![0.0; self.input_size]; input.len()];
+    pub fn backward(&mut self, grad_output: &Vec<Vec<f32>>) -> Vec<Vec<f32>> {
+        let batch_size = self.cached_input.len();
+        let input_size = self.cached_input[0].len();
 
-        // Compute gradients for weights and biases
-        for (i, grad) in grad_output.iter().enumerate() {
-            for (j, grad_val) in grad.iter().enumerate() {
-                self.grad_bias[j] += grad_val; // Sum gradients for bias
-                for (k, &input_val) in input[i].iter().enumerate() {
-                    self.grad_weights[j][k] += grad_val * input_val; // Gradient for weights
-                    grad_input[i][k] += grad_val * self.weights[j][k]; // Gradient for input
+        let mut grad_input = vec![vec![0.0; input_size]; batch_size];
+
+        for i in 0..batch_size {
+            for j in 0..self.weights.len() {
+                self.grad_bias[j] += grad_output[i][j];
+                for k in 0..input_size {
+                    self.grad_weights[j][k] += grad_output[i][j] * self.cached_input[i][k];
+                    grad_input[i][k] += grad_output[i][j] * self.weights[j][k];
                 }
             }
         }
         grad_input
     }
 
-    pub fn update_sgd(&mut self, optimizer: &mut SGD) {
-        for i in 0..self.output_size {
-            for j in 0..self.input_size {
-                self.weights[i][j] -= optimizer.learning_rate * self.grad_weights[i][j];
+    pub fn update_sgd(&mut self, opt: &SGD) {
+        for i in 0..self.weights.len() {
+            for j in 0..self.weights[0].len() {
+                self.weights[i][j] -= opt.learning_rate * self.grad_weights[i][j];
                 self.grad_weights[i][j] = 0.0;
             }
-            self.bias[i] -= optimizer.learning_rate * self.grad_bias[i];
+            self.bias[i] -= opt.learning_rate * self.grad_bias[i];
             self.grad_bias[i] = 0.0;
         }
     }
 
-    pub fn update_adam(&mut self, optimizer: &mut Adam) {
-        optimizer.step(
-            &mut self.weights,
-            &self.grad_weights,
-            &mut self.bias,
-            &self.grad_bias,
-        );
-        // Reset gradients after update
-        for i in 0..self.output_size {
-            for j in 0..self.input_size {
-                self.grad_weights[i][j] = 0.0;
-            }
-            self.grad_bias[i] = 0.0;
-        }
+    pub fn update_adam(&mut self, opt: &mut Adam) {
+        opt.step(&mut self.weights, &self.grad_weights, &mut self.bias, &self.grad_bias);
+        self.grad_weights.iter_mut().for_each(|r| r.iter_mut().for_each(|v| *v = 0.0));
+        self.grad_bias.iter_mut().for_each(|v| *v = 0.0);
     }
 }
 
+/// =======================
+/// ReLU
+/// =======================
 #[derive(Serialize, Deserialize)]
 pub struct ReLU;
 
@@ -113,113 +88,60 @@
         input.iter().map(|x| x.iter().map(|&v| v.max(0.0)).collect()).collect()
     }
 
-    pub fn backward(grad_output: &Vec<Vec<f32>>, input: &Vec<Vec<f32>>) -> Vec<Vec<f32>> {
-        grad_output.iter().zip(input.iter())
-            .map(|(grad, in_val)| grad.iter().zip(in_val.iter()).map(|(g, i)| if *i > 0.0 { *g } else { 0.0 }).collect())
+    pub fn backward(grad: &Vec<Vec<f32>>, input: &Vec<Vec<f32>>) -> Vec<Vec<f32>> {
+        grad.iter().zip(input.iter())
+            .map(|(g, i)| g.iter().zip(i.iter()).map(|(g, v)| if *v > 0.0 { *g } else { 0.0 }).collect())
             .collect()
     }
 }
 
+/// =======================
+/// Leaky ReLU
+/// =======================
 #[derive(Serialize, Deserialize)]
-pub struct Softmax;
+pub struct LeakyReLU;
 
-impl Softmax {
-    pub fn forward(logits: &Vec<f32>) -> Vec<f32> {
-        let max_val = logits.iter().cloned().fold(f32::NEG_INFINITY, f32::max);
-        let exp_vals: Vec<f32> = logits.iter().map(|x| (x - max_val).exp()).collect();
-        let sum_exp: f32 = exp_vals.iter().sum();
-        exp_vals.iter().map(|x| x / sum_exp).collect()
+impl LeakyReLU {
+    const ALPHA: f32 = 0.01;
+
+    pub fn forward(input: &Vec<Vec<f32>>) -> Vec<Vec<f32>> {
+        input.iter().map(|x| {
+            x.iter().map(|&v| if v > 0.0 { v } else { Self::ALPHA * v }).collect()
+        }).collect()
     }
 
-    pub fn backward(preds: &Vec<Vec<f32>>, y: &Vec<Vec<f32>>) -> Vec<Vec<f32>> {
-        preds.iter().zip(y.iter())
-            .map(|(p, t)| p.iter().zip(t.iter()).map(|(a, b)| a - b).collect())
+    pub fn backward(grad: &Vec<Vec<f32>>, input: &Vec<Vec<f32>>) -> Vec<Vec<f32>> {
+        grad.iter().zip(input.iter())
+            .map(|(g, i)| g.iter().zip(i.iter())
+                .map(|(g, v)| if *v > 0.0 { *g } else { Self::ALPHA * *g })
+                .collect())
             .collect()
-    }    
+    }
 }
 
-<<<<<<< HEAD
-#[cfg(test)]
-mod tests {
-    use super::*;
+/// =======================
+/// Sigmoid
+/// =======================
+#[derive(Serialize, Deserialize)]
+pub struct Sigmoid;
 
-    #[test]
-    fn linear_update_applies_gradients() {
-        let mut layer = Linear::new(1, 1);
-        layer.weights = vec![vec![1.0]];
-        layer.bias = vec![0.0];
-
-        layer.grad_weights = vec![vec![0.1]];
-        layer.grad_bias = vec![0.1];
-
-        let mut optimizer = SGD::new(0.1);
-        layer.update_sgd(&mut optimizer);
-
-        assert!((layer.weights[0][0] - 0.99).abs() < 1e-6);
-        assert!((layer.bias[0] + 0.01).abs() < 1e-6);
+impl Sigmoid {
+    pub fn forward(input: &Vec<Vec<f32>>) -> Vec<Vec<f32>> {
+        input.iter().map(|x| {
+            x.iter().map(|&v| 1.0 / (1.0 + (-v).exp())).collect()
+        }).collect()
     }
 
-    #[test]
-    fn relu_backward_basic() {
-        let input = vec![vec![-1.0, 2.0]];
-        let grad_output = vec![vec![1.0, 1.0]];
-
-        let grad_input = ReLU::backward(&grad_output, &input);
-
-        assert_eq!(grad_input, vec![vec![0.0, 1.0]]);
+    pub fn backward(grad: &Vec<Vec<f32>>, out: &Vec<Vec<f32>>) -> Vec<Vec<f32>> {
+        grad.iter().zip(out.iter())
+            .map(|(g, o)| g.iter().zip(o.iter()).map(|(g, o)| g * o * (1.0 - o)).collect())
+            .collect()
     }
-
-    #[test]
-    fn softmax_forward_sums_to_one() {
-        let logits = vec![1.0, 2.0, 3.0];
-        let probs = Softmax::forward(&logits);
-
-        let sum: f32 = probs.iter().sum();
-        assert!((sum - 1.0).abs() < 1e-6);
-    }
-
-    #[test]
-    fn softmax_backward_basic() {
-        let preds = vec![vec![0.7, 0.3]];
-        let targets = vec![vec![1.0, 0.0]];
-
-        let grad = Softmax::backward(&preds, &targets);
-        assert_eq!(grad, vec![vec![-0.3, 0.3]]);
-    }
-
-    #[test]
-    fn linear_identity_forward() {
-        let mut layer = Linear::new(2, 2);
-=======
-/// Leaky ReLU activation: max(0.01 * x, x)
-#[derive(Serialize, Deserialize)]
-pub struct LeakyReLU;
->>>>>>> 84f80b6e
-
-        layer.weights = vec![
-            vec![1.0, 0.0],
-            vec![0.0, 1.0],
-        ];
-        layer.bias = vec![0.0, 0.0];
-
-        let input = vec![vec![3.0, -2.0]];
-        let output = layer.forward(&input);
-
-        assert_eq!(output, input);
-    }
-
-    #[test]
-    fn relu_forward_test() {
-        let input = vec![vec![-1.0, 0.0, 2.5, -3.2]];
-        let output = ReLU::forward(&input);
-
-        assert_eq!(output, vec![vec![0.0, 0.0, 2.5, 0.0]]);
-    }
-<<<<<<< HEAD
-=======
 }
 
-/// Configurable activation function enum
+/// =======================
+/// Activation Enum
+/// =======================
 #[derive(Clone, Copy, Serialize, Deserialize)]
 pub enum Activation {
     ReLU,
@@ -228,205 +150,19 @@
 }
 
 impl Activation {
-    /// Apply forward pass using the selected activation
     pub fn forward(&self, input: &Vec<Vec<f32>>) -> Vec<Vec<f32>> {
         match self {
-            Activation::ReLU => ReLU::forward(input),
-            Activation::LeakyReLU => LeakyReLU::forward(input),
-            Activation::Sigmoid => Sigmoid::forward(input),
+            Self::ReLU => ReLU::forward(input),
+            Self::LeakyReLU => LeakyReLU::forward(input),
+            Self::Sigmoid => Sigmoid::forward(input),
         }
     }
 
-    /// Apply backward pass using the selected activation
-    /// For Sigmoid, pass the cached output from forward pass
-    pub fn backward(&self, grad_output: &Vec<Vec<f32>>, input_or_output: &Vec<Vec<f32>>) -> Vec<Vec<f32>> {
+    pub fn backward(&self, grad: &Vec<Vec<f32>>, cache: &Vec<Vec<f32>>) -> Vec<Vec<f32>> {
         match self {
-            Activation::ReLU => ReLU::backward(grad_output, input_or_output),
-            Activation::LeakyReLU => LeakyReLU::backward(grad_output, input_or_output),
-            Activation::Sigmoid => {
-                // For sigmoid, we need to pass the output, not input
-                // But since the backward is called with hidden_cache which is the output of forward,
-                // we can use it directly
-                Sigmoid::backward(grad_output, input_or_output)
-            },
+            Self::ReLU => ReLU::backward(grad, cache),
+            Self::LeakyReLU => LeakyReLU::backward(grad, cache),
+            Self::Sigmoid => Sigmoid::backward(grad, cache),
         }
     }
-}
-
-
-#[cfg(test)]
-mod tests {
-    use super::*;
->>>>>>> 84f80b6e
-
-    #[test]
-    fn test_leaky_relu_forward_positive() {
-        let input = vec![vec![1.0, 2.0, 3.0]];
-        let output = LeakyReLU::forward(&input);
-        assert_eq!(output, vec![vec![1.0, 2.0, 3.0]]);
-    }
-
-    #[test]
-    fn test_leaky_relu_forward_negative() {
-        let input = vec![vec![-1.0, -2.0, -3.0]];
-        let output = LeakyReLU::forward(&input);
-        assert_eq!(output, vec![vec![-0.01, -0.02, -0.03]]);
-    }
-
-    #[test]
-    fn test_leaky_relu_forward_mixed() {
-        let input = vec![vec![-2.0, 0.0, 2.0]];
-        let output = LeakyReLU::forward(&input);
-        assert_eq!(output, vec![vec![-0.02, 0.0, 2.0]]);
-    }
-
-    #[test]
-    fn test_leaky_relu_backward_positive() {
-        let grad_output = vec![vec![1.0, 1.0, 1.0]];
-        let input = vec![vec![1.0, 2.0, 3.0]];
-        let grad = LeakyReLU::backward(&grad_output, &input);
-        assert_eq!(grad, vec![vec![1.0, 1.0, 1.0]]);
-    }
-
-    #[test]
-    fn test_leaky_relu_backward_negative() {
-        let grad_output = vec![vec![1.0, 1.0, 1.0]];
-        let input = vec![vec![-1.0, -2.0, -3.0]];
-        let grad = LeakyReLU::backward(&grad_output, &input);
-        assert_eq!(grad, vec![vec![0.01, 0.01, 0.01]]);
-    }
-
-    #[test]
-    fn test_sigmoid_forward() {
-        let input = vec![vec![0.0]];
-        let output = Sigmoid::forward(&input);
-        assert!((output[0][0] - 0.5).abs() < 1e-6);
-    }
-
-    #[test]
-    fn test_sigmoid_backward() {
-        let grad_output = vec![vec![1.0]];
-        let sigmoid_output = vec![vec![0.5]];
-        let grad = Sigmoid::backward(&grad_output, &sigmoid_output);
-        assert!((grad[0][0] - 0.25).abs() < 1e-6);
-    }
-
-    #[test]
-    fn test_relu_forward() {
-        let input = vec![vec![-1.0, 0.0, 1.0]];
-        let output = ReLU::forward(&input);
-        assert_eq!(output, vec![vec![0.0, 0.0, 1.0]]);
-    }
-
-    #[test]
-    fn test_relu_backward() {
-        let grad_output = vec![vec![1.0, 1.0, 1.0]];
-        let input = vec![vec![-1.0, 0.0, 1.0]];
-        let grad = ReLU::backward(&grad_output, &input);
-        assert_eq!(grad, vec![vec![0.0, 0.0, 1.0]]);
-    }
-<<<<<<< HEAD
-}
-
-/// Leaky ReLU activation: max(0.01 * x, x)
-#[derive(Serialize, Deserialize)]
-pub struct LeakyReLU;
-
-impl LeakyReLU {
-    const ALPHA: f32 = 0.01;
-
-    pub fn forward(input: &Vec<Vec<f32>>) -> Vec<Vec<f32>> {
-        input.iter()
-            .map(|x| x.iter().map(|&v| if v > 0.0 { v } else { Self::ALPHA * v }).collect())
-            .collect()
-    }
-
-    pub fn backward(grad_output: &Vec<Vec<f32>>, input: &Vec<Vec<f32>>) -> Vec<Vec<f32>> {
-        grad_output.iter().zip(input.iter())
-            .map(|(grad, in_val)| {
-                grad.iter().zip(in_val.iter())
-                    .map(|(g, i)| if *i > 0.0 { *g } else { Self::ALPHA * *g })
-                    .collect()
-            })
-            .collect()
-    }
-}
-
-/// Sigmoid activation: 1 / (1 + e^(-x))
-#[derive(Serialize, Deserialize)]
-pub struct Sigmoid;
-
-impl Sigmoid {
-    pub fn forward(input: &Vec<Vec<f32>>) -> Vec<Vec<f32>> {
-        input.iter()
-            .map(|x| x.iter().map(|&v| 1.0 / (1.0 + (-v).exp())).collect())
-            .collect()
-    }
-
-    /// Backward pass for Sigmoid
-    /// Derivative: sigmoid(x) * (1 - sigmoid(x))
-    /// For efficiency, we use the output of forward pass: output * (1 - output)
-    pub fn backward(grad_output: &Vec<Vec<f32>>, sigmoid_output: &Vec<Vec<f32>>) -> Vec<Vec<f32>> {
-        grad_output.iter().zip(sigmoid_output.iter())
-            .map(|(grad, out)| {
-                grad.iter().zip(out.iter())
-                    .map(|(g, o)| g * o * (1.0 - o))
-                    .collect()
-            })
-            .collect()
-    }
-}
-=======
-
-    #[test]
-    fn test_activation_enum_relu_forward() {
-        let act = Activation::ReLU;
-        let input = vec![vec![-1.0, 0.0, 1.0]];
-        let output = act.forward(&input);
-        assert_eq!(output, vec![vec![0.0, 0.0, 1.0]]);
-    }
-
-    #[test]
-    fn test_activation_enum_leaky_relu_forward() {
-        let act = Activation::LeakyReLU;
-        let input = vec![vec![-1.0, 0.0, 1.0]];
-        let output = act.forward(&input);
-        assert_eq!(output, vec![vec![-0.01, 0.0, 1.0]]);
-    }
-
-    #[test]
-    fn test_activation_enum_sigmoid_forward() {
-        let act = Activation::Sigmoid;
-        let input = vec![vec![0.0]];
-        let output = act.forward(&input);
-        assert!((output[0][0] - 0.5).abs() < 1e-6);
-    }
-
-    #[test]
-    fn test_activation_enum_relu_backward() {
-        let act = Activation::ReLU;
-        let grad_output = vec![vec![1.0, 1.0, 1.0]];
-        let input = vec![vec![-1.0, 0.0, 1.0]];
-        let grad = act.backward(&grad_output, &input);
-        assert_eq!(grad, vec![vec![0.0, 0.0, 1.0]]);
-    }
-
-    #[test]
-    fn test_activation_enum_leaky_relu_backward() {
-        let act = Activation::LeakyReLU;
-        let grad_output = vec![vec![1.0, 1.0, 1.0]];
-        let input = vec![vec![-1.0, 0.0, 1.0]];
-        let grad = act.backward(&grad_output, &input);
-        assert_eq!(grad, vec![vec![0.01, 0.01, 1.0]]);
-    }
-
-    #[test]
-    fn test_activation_enum_sigmoid_backward() {
-        let act = Activation::Sigmoid;
-        let grad_output = vec![vec![1.0]];
-        let sigmoid_output = vec![vec![0.5]];
-        let grad = act.backward(&grad_output, &sigmoid_output);
-        assert!((grad[0][0] - 0.25).abs() < 1e-6);
-    }
-}
->>>>>>> 84f80b6e
+}