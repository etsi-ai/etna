--- conflicted
+++ resolved
@@ -10,14 +10,12 @@
 
 use pyo3::prelude::*;
 use pyo3::types::PyList;
+
 use crate::model::SimpleNN;
-<<<<<<< HEAD
+use crate::layers::Activation;
 use crate::optimizer::OptimizerType;
-=======
-use crate::layers::Activation;
->>>>>>> 84f80b6e
 
-/// Helper: Convert Python list to Rust Vec
+/// Helper: Convert Python list to Rust Vec<Vec<f32>>
 fn pylist_to_vec2(pylist: &Bound<'_, PyList>) -> Vec<Vec<f32>> {
     pylist.iter()
         .map(|item| item.extract::<Vec<f32>>().expect("Expected list of floats"))
@@ -34,48 +32,55 @@
 impl EtnaModel {
     #[new]
     #[pyo3(signature = (input_dim, hidden_dim, output_dim, task_type, activation=None))]
-    fn new(input_dim: usize, hidden_dim: usize, output_dim: usize, task_type: usize, activation: Option<String>) -> Self {
-        // Parse activation string, default to ReLU
+    fn new(
+        input_dim: usize,
+        hidden_dim: usize,
+        output_dim: usize,
+        task_type: usize,
+        activation: Option<String>,
+    ) -> Self {
+        // Parse activation string (default: ReLU)
         let act = match activation.as_deref().unwrap_or("relu") {
             "leaky_relu" => Activation::LeakyReLU,
             "sigmoid" => Activation::Sigmoid,
             _ => Activation::ReLU,
         };
-        
+
         EtnaModel {
             inner: SimpleNN::new(input_dim, hidden_dim, output_dim, task_type, act),
         }
     }
 
     #[pyo3(signature = (x, y, epochs, lr, optimizer=None))]
-    fn train(&mut self, x: &Bound<'_, PyList>, y: &Bound<'_, PyList>, epochs: usize, lr: f32, optimizer: Option<&str>) -> PyResult<Vec<f32>> {
+    fn train(
+        &mut self,
+        x: &Bound<'_, PyList>,
+        y: &Bound<'_, PyList>,
+        epochs: usize,
+        lr: f32,
+        optimizer: Option<&str>,
+    ) -> PyResult<Vec<f32>> {
         let x_vec = pylist_to_vec2(x);
         let y_vec = pylist_to_vec2(y);
-        
-        // Determine optimizer type (default to SGD if not specified)
+
         let optimizer_type = match optimizer {
             Some("adam") | Some("Adam") => OptimizerType::Adam,
             _ => OptimizerType::SGD,
         };
-        
-        // Capture the history returned by Rust
+
         let history = self.inner.train(&x_vec, &y_vec, epochs, lr, optimizer_type);
-        
-        // Return it to Python
         Ok(history)
     }
 
     fn predict(&mut self, x: &Bound<'_, PyList>) -> PyResult<Vec<f32>> {
         let x_vec = pylist_to_vec2(x);
-        let preds = self.inner.predict(&x_vec);
-        Ok(preds)
+        Ok(self.inner.predict(&x_vec))
     }
 
     fn save(&self, path: String) -> PyResult<()> {
         self.inner.save(&path).map_err(|e| {
             pyo3::exceptions::PyIOError::new_err(format!("Failed to save model: {}", e))
-        })?;
-        Ok(())
+        })
     }
 
     #[staticmethod]
@@ -83,7 +88,7 @@
         let inner = SimpleNN::load(&path).map_err(|e| {
             pyo3::exceptions::PyIOError::new_err(format!("Failed to load model: {}", e))
         })?;
-        Ok(EtnaModel { inner })
+        Ok(Self { inner })
     }
 }
 
